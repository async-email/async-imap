--- conflicted
+++ resolved
@@ -30,21 +30,13 @@
 native-tls = "0.2.3"
 async-std = { version = "1.0", features = ["unstable"] }
 pin-utils = "0.1.0-alpha.4"
-<<<<<<< HEAD
-=======
-futures_codec = "=0.3.3"
-bytes = "0.4.12"
->>>>>>> 50e84311
 futures = "0.3.0"
 async-attributes = "1.1.0"
 rental = "0.5.5"
 stop-token = { version = "0.1.1", features = ["unstable"] }
-<<<<<<< HEAD
 byte-pool = "0.2.1"
 lazy_static = "1.4.0"
-=======
 log = "0.4.8"
->>>>>>> 50e84311
 
 [dev-dependencies]
 lettre = "0.9"
